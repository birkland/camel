--- conflicted
+++ resolved
@@ -7,38 +7,14 @@
 import java.net.MalformedURLException;
 import java.util.Collection;
 import java.util.Map;
-<<<<<<< HEAD
 
 import org.apache.camel.AsyncCallback;
 import org.eclipse.jetty.client.HttpClient;
-=======
-import java.util.TreeMap;
-import java.util.concurrent.CountDownLatch;
-import java.util.concurrent.TimeUnit;
-import java.util.concurrent.TimeoutException;
-
-import org.apache.camel.AsyncCallback;
-import org.apache.camel.CamelExchangeException;
-import org.apache.camel.Exchange;
-import org.apache.camel.ExchangeTimedOutException;
-import org.eclipse.jetty.client.HttpClient;
-import org.eclipse.jetty.client.api.Request;
-import org.eclipse.jetty.client.api.Response;
-import org.eclipse.jetty.client.api.Result;
-import org.eclipse.jetty.client.util.BufferingResponseListener;
-import org.eclipse.jetty.client.util.BytesContentProvider;
-import org.eclipse.jetty.client.util.InputStreamContentProvider;
-import org.eclipse.jetty.client.util.StringContentProvider;
-import org.eclipse.jetty.http.HttpFields;
-import org.slf4j.Logger;
-import org.slf4j.LoggerFactory;
->>>>>>> 0e076c01
 
 public interface JettyContentExchange {
 
     void setCallback(AsyncCallback callback);
 
-<<<<<<< HEAD
     byte[] getBody();
 
     String getUrl();
@@ -50,70 +26,16 @@
     void setMethod(String method);
 
     void setTimeout(long timeout);
-=======
-    private volatile Exchange exchange;
-    private volatile AsyncCallback callback;
-    private volatile JettyHttpBinding jettyBinding;
-    private volatile HttpClient client;
-    private final CountDownLatch done = new CountDownLatch(1);
-    private Request request;
-    private Response response;
-    private byte[] responseContent;
-
-    private String requestContentType;
-
-    private boolean supportRedirect;
-
-    public JettyContentExchange(Exchange exchange, JettyHttpBinding jettyBinding, 
-                                final HttpClient client) {
-        super(); // keep headers by default
-        this.exchange = exchange;
-        this.jettyBinding = jettyBinding;
-        this.client = client;
-    }
->>>>>>> 0e076c01
 
     void setURL(String url);
 
-<<<<<<< HEAD
     void setRequestContent(byte[] byteArray);
 
     void setRequestContent(String data, String charset) throws UnsupportedEncodingException;
-=======
-    protected void onRequestComplete() {
-        LOG.trace("onRequestComplete");
-        closeRequestContentSource();
-    }
-
-    protected void onResponseComplete(Result result, byte[] content, String contentType) {
-        LOG.trace("onResponseComplete");
-        done.countDown();
-        this.response = result.getResponse();
-        this.responseContent = content;
-        if (callback == null) {
-            // this is only for the async callback
-            return;
-        }
-        try {
-            jettyBinding.populateResponse(exchange, this);
-        } catch (Exception e) {
-            exchange.setException(e);
-        } finally {
-        	callback.done(false);
-        }
-    }
->>>>>>> 0e076c01
 
     void setRequestContent(InputStream ins);
 
-<<<<<<< HEAD
     void addRequestHeader(String key, String s);
-=======
-        // need to close the request input stream
-        closeRequestContentSource();
-        doTaskCompleted(new ExchangeTimedOutException(exchange, client.getConnectTimeout()));
-    }
->>>>>>> 0e076c01
 
     void send(HttpClient client) throws IOException;
 
@@ -121,139 +43,6 @@
 
     Map<String, Collection<String>> getResponseHeaders();
 
-<<<<<<< HEAD
     void setSupportRedirect(boolean supportRedirect);
-=======
-        // need to close the request input stream
-        closeRequestContentSource();
-        doTaskCompleted(ex);
-    }
-
-    public byte[] getBody() {
-        // must return the content as raw bytes
-        return getResponseContentBytes();
-    }
-
-    public String getUrl() {
-        try {
-            return this.request.getURI().toURL().toExternalForm();
-        } catch (MalformedURLException e) {
-                throw new IllegalStateException(e.getMessage(), e);
-        }
-    }
-    
-    protected void closeRequestContentSource() {
-        tryClose(this.request.getContent());
-    }
-    
-    private void tryClose(Object obj) {
-        if (obj instanceof Closeable) {
-            try {
-                ((Closeable)obj).close();
-            } catch (IOException e) {
-                // Ignore
-            }
-        }
-    }
-
-    protected void doTaskCompleted(Throwable ex) {
-        if (ex instanceof TimeoutException) {
-            exchange.setException(new ExchangeTimedOutException(exchange, request.getTimeout()));
-        } else {
-            exchange.setException(new CamelExchangeException("JettyClient failed cause by: " + ex.getMessage(), exchange, ex));
-        }
-        done.countDown();
-
-        if (callback != null) {
-            // now invoke callback to indicate we are done async
-            callback.done(false);
-        }
-    }
-
-    public void setRequestContentType(String contentType) {
-        this.requestContentType = contentType;
-    }
-
-    public int getResponseStatus() {
-        return this.response.getStatus();
-    }
-
-    public void setMethod(String method) {
-        this.request.method(method);
-    }
-    
-    public void setTimeout(long timeout) {
-    	this.request.timeout(timeout, TimeUnit.MILLISECONDS);
-    }
-    
-    public void setURL(String url) {
-        this.request = client.newRequest(url);
-    }
-
-    public void setRequestContent(byte[] byteArray) {
-    	this.request.content(new BytesContentProvider(byteArray), this.requestContentType);
-    }
-
-    public void setRequestContent(String data, String charset) throws UnsupportedEncodingException {
-    	StringContentProvider cp = charset != null ? new StringContentProvider(data, charset) : new StringContentProvider(data);
-    	this.request.content(cp, this.requestContentType);
-    }
-    public void setRequestContent(InputStream ins) {
-        this.request.content(new InputStreamContentProvider(ins), this.requestContentType);        
-    }
-
-    public void addRequestHeader(String key, String s) {
-        this.request.header(key, s);
-    }
-
-    public void send(HttpClient client) throws IOException {
-        org.eclipse.jetty.client.api.Request.Listener listener = new Request.Listener.Adapter() {
-
-            @Override
-            public void onSuccess(Request request) {
-                onRequestComplete();
-            }
-
-            @Override
-            public void onFailure(Request request, Throwable failure) {
-                onConnectionFailed(failure);
-            }
-
-        };
-        BufferingResponseListener responseListener = new BufferingResponseListener() {
-
-            @Override
-            public void onComplete(Result result) {
-                if (result.isFailed()) {
-                    doTaskCompleted(result.getFailure());
-                } else {
-                    onResponseComplete(result, getContent(), getMediaType());
-                }
-            }
-        };
-        request.followRedirects(supportRedirect).listener(listener).send(responseListener);
-    }
-
-    protected void setResponse(Response response) {
-        this.response = response;
-    }
-
-    public byte[] getResponseContentBytes() {
-        return responseContent;
-    }
-    
-    public Map<String, Collection<String>> getResponseHeaders() {
-        final HttpFields f = response.getHeaders();
-        Map<String, Collection<String>> ret = new TreeMap<String, Collection<String>>(String.CASE_INSENSITIVE_ORDER);
-        for (String n : f.getFieldNamesCollection()) {
-            ret.put(n,  f.getValuesList(n));
-        }
-        return ret;
-    }
->>>>>>> 0e076c01
-
-    public void setSupportRedirect(boolean supportRedirect) {
-        this.supportRedirect = supportRedirect;
-    }
 
 }